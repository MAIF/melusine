--- conflicted
+++ resolved
@@ -208,58 +208,5 @@
     config._switch_config(new_config)
 
 
-def config_retro_compatibility(config_):
-    deprecation_message_template = """
-        Deprecation warning : Melusine configurations have been updated
-        Found config key config{old}
-        This should be placed in config{new}    
-    """
-    if not config_.get("tokenizer"):
-        config_["tokenizer"] = dict()
-
-    config_regex = config_.get("regex")
-    config_words_list = config_.get("words_list")
-    if config_regex:
-        if config_regex.get("tokenizer") and not config_["tokenizer"].get(
-            "tokenizer_regex"
-        ):
-            config_["tokenizer"]["tokenizer_regex"] = config_regex["tokenizer"]
-            logger.warning(
-                deprecation_message_template.format(old="""["regex"]["tokenizer"]"""),
-                new="""["tokenizer"]["tokenizer_regex"]""",
-            )
-        if config_regex.get("flag_dict") and not config_["tokenizer"].get("flag_dict"):
-            config_["tokenizer"]["flag_dict"] = config_regex["flag_dict"]
-            logger.warning(
-                deprecation_message_template.format(old="""["regex"]["flag_dict"]"""),
-                new="""["tokenizer"]["flag_dict"]""",
-            )
-
-    if config_words_list:
-        if config_words_list.get("stopwords") and not config_["tokenizer"].get(
-            "stopwords"
-        ):
-            config_["tokenizer"]["stopwords"] = config_words_list["stopwords"]
-            logger.warning(
-                deprecation_message_template.format(
-                    old="""["words_list"]["stopwords"]"""
-                ),
-                new="""["tokenizer"]["stopwords"]""",
-            )
-        if config_words_list.get("names") and not config_["tokenizer"].get("names"):
-            config_["tokenizer"]["names"] = config_words_list["names"]
-            logger.warning(
-                deprecation_message_template.format(old="""["words_list"]["names"]"""),
-                new="""["tokenizer"]["names"]""",
-            )
-
-    return config_
-
-
 # Load Melusine configurations
-<<<<<<< HEAD
-config = load_melusine_conf()
-config = config_retro_compatibility(config)
-=======
-config = MelusineConfig()
->>>>>>> b28d93a9
+config = MelusineConfig()