import sys
import logging
import gensim
import pickle
import re
from melusine.utils.streamer import Streamer
from melusine import config

_common_terms = (
    config["tokenizer"]["stopwords"]
    + config["token_flagger"]["token_flags"]["flag_name"]
)

regex_tokenize_with_punctuations = r"(.*?[\s'])"
tokenize_without_punctuations = r"(.*?)[\s']"
regex_process = r"\w+(?:[\?\-'\"_]\w+)*"
regex_split_parts = r"(.*?[;.,?!])"


<<<<<<< HEAD
log = logging.getLogger(__name__)
=======
logger = logging.getLogger(__name__)
>>>>>>> b28d93a9


def phraser_on_body(row, phraser):
    """Applies phraser on cleaned body.

    To be used with methods such as: `apply(func, axis=1)` or
    `apply_by_multiprocessing(func, axis=1, **kwargs)`.

    Parameters
    ----------
    row : row of pd.Dataframe

    phraser : Phraser instance,

    Returns
    -------
    pd.Series

    Examples
    --------
        >>> import pandas as pd
        >>> data = pd.read_pickle('./tutorial/data/emails_anonymized.pickle')
        >>> from melusine.nlp_tools.phraser import phraser_on_body
        >>> from melusine.nlp_tools.phraser import Phraser
        >>> # data contains a 'clean_body' column
        >>> phraser = Phraser(columns='clean_body').load(filepath)  # noqa
        >>> data.apply(phraser_on_body, axis=1)  # apply to all samples

    """
    clean_body = phraser_on_text(row["clean_body"], phraser)

    return clean_body


def phraser_on_header(row, phraser):
    """Applies phraser on cleaned header.

    To be used with methods such as: `apply(func, axis=1)` or
    `apply_by_multiprocessing(func, axis=1, **kwargs)`.

    Parameters
    ----------
    row : row of pd.Dataframe

    phraser : Phraser instance,

    Returns
    -------
    pd.Series

    Examples
    --------
        >>> import pandas as pd
        >>> data = pd.read_pickle('./tutorial/data/emails_anonymized.pickle')
        >>> from melusine.nlp_tools.phraser import phraser_on_header
        >>> from melusine.nlp_tools.phraser import Phraser
        >>> # data contains a 'clean_header' column
        >>> phraser = Phraser(columns='clean_header').load(filepath)  # noqa
        >>> data.apply(phraser_on_header, axis=1)  # apply to all samples

    """
    clean_header = phraser_on_text(row["clean_header"], phraser)

    return clean_header


def phraser_on_text(text, phraser):
    """Returns text with phrased words.

    Parameters
    ----------
    text : str,

    phraser : Phraser instance,

    Returns
    -------
    str

    """
    if not re.search(pattern=r"\W*\b\w+\b\W*", string=text):
        return text
    (
        pre_typos_list,
        words_list,
        separators_list,
    ) = _split_typos_words_separators(text)
    phrased_words_list = phraser.phraser[words_list]
    phrased_text = _rebuild_phrased_text_with_punctuation(
        pre_typos_list, words_list, separators_list, phrased_words_list
    )

    return phrased_text


def _rebuild_phrased_text_with_punctuation(
    pre_typos_list, words_list, separators_list, phrased_words_list
):
    """Rebuilds the initial text with phrased words."""
    i = 0
    for pre_typo, word, separator in zip(pre_typos_list, words_list, separators_list):
        phrased_word = re.sub(r"\W", "", phrased_words_list[i])
        word = re.sub(r"\W", "", word)
        if len(phrased_word) > len(word):
            if _check_last_word_phrased(phrased_word, word):
                phrased_words_list[i] = pre_typo + phrased_word + separator
                i += 1
        else:
            phrased_words_list[i] = pre_typo + phrased_word + separator
            i += 1

    return "".join(phrased_words_list)


def _check_last_word_phrased(phrased_word, word):
    """Check if a word is the last word of a phrased word."""
    words_list = phrased_word.split("_")
    last_word = words_list[-1]

    return word == last_word


def _split_typos_words_separators(text, pattern=r"(\W*)\b(\w+)\b(\W*)"):
    """Split text according to typos."""
    tuple_word_separator_list = re.findall(pattern, text, flags=re.M | re.I)
    pre_typos_list, words_list, separators_list = zip(*tuple_word_separator_list)

    return pre_typos_list, words_list, separators_list


class Phraser:
    """Class to train a phraser.

    Parameters
    ----------
    input_column : str,
        Input text column to consider for the phraser.

    common_terms : list of integers, optional
        List of stopwords.
        Default value, list of stopwords from nltk.

    threshold : int, optional
        Threshold to select colocations.
        Default value, 350.

    min_count : int, optional
        Minimum count of word to be selected as colocation.
        Default value, 200.

    Attributes
    ----------
    common_terms, threshold, min_count,

    phraser : Phraser object from Gensim

    Examples
    --------
    >>> from melusine.nlp_tools.phraser import Phraser
    >>> phraser = Phraser()
    >>> phraser.train(X)  # noqa
    >>> phraser.save(filepath)  # noqa
    >>> phraser = phraser().load(filepath)  # noqa

    """

    def __init__(
        self,
        input_column="clean_body",
        common_terms=_common_terms,
        threshold=350,
        min_count=200,
    ):
        self.common_terms = common_terms
        self.threshold = threshold
        self.min_count = min_count
        self.input_column = input_column
        self.streamer = Streamer(column=self.input_column, stop_removal=False)
        self.phraser = None

    def save(self, filepath):
        """Method to save Phraser object"""
        with open(filepath, "wb") as f:
            pickle.dump(self.phraser, f)

    def load(self, filepath):
        """Method to load Phraser object"""
        with open(filepath, "rb") as f:
            self.phraser = pickle.load(f)
        return self

    def train(self, X):
        """Train phraser.

        Parameters
        ----------
        X : pd.Dataframe

        Returns
        -------
        self : object
            Returns the instance
        """
        logger.info("Start phraser training")
        self.streamer.to_stream(X)
        phrases = gensim.models.Phrases(
            self.streamer.stream,
            connector_words=self.common_terms,
            threshold=self.threshold,
            min_count=self.min_count,
        )
        self.phraser = gensim.models.phrases.Phraser(phrases)
        logger.info("Finished phraser training")<|MERGE_RESOLUTION|>--- conflicted
+++ resolved
@@ -17,11 +17,7 @@
 regex_split_parts = r"(.*?[;.,?!])"
 
 
-<<<<<<< HEAD
-log = logging.getLogger(__name__)
-=======
 logger = logging.getLogger(__name__)
->>>>>>> b28d93a9
 
 
 def phraser_on_body(row, phraser):
