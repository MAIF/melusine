--- conflicted
+++ resolved
@@ -6,7 +6,6 @@
 
 
 structured_body = [
-<<<<<<< HEAD
     {'meta': {'date': None,
               'from': None,
               'to': None},
@@ -33,44 +32,6 @@
                                   ]
                          }
      }]
-=======
-    {
-        "meta": {"date": None, "from": None, "to": None},
-        "structured_text": {
-            "header": "demande document",
-            "text": [
-                {"part": "Bonjour. ", "tags": "HELLO"},
-                {"part": "Je vous remercie pour le document", "tags": "BODY"},
-                {"part": "Cordialement,", "tags": "GREETINGS"},
-                {"part": "Mr Unknown", "tags": "BODY"},
-            ],
-        },
-    },
-    {
-        "meta": {
-            "date": " mar. 22 mai 2018 à 10:20",
-            "from": "  <destinataire@gmail.fr> ",
-            "to": None,
-        },
-        "structured_text": {
-            "header": "demande document",
-            "text": [
-                {"part": "Bonjour. ", "tags": "HELLO"},
-                {
-                    "part": "Merci de bien vouloir prendre connaissance du document ci-joint",
-                    "tags": "BODY",
-                },
-                {"part": "Cordialement,", "tags": "GREETINGS"},
-                {"part": "Votre mutuelle", "tags": "BODY"},
-                {
-                    "part": "La visualisation des fichiers PDF nécessite Adobe Reader.",
-                    "tags": "FOOTER",
-                },
-            ],
-        },
-    },
-]
->>>>>>> 9d391d6c
 
 
 def test_extract_last_body():
@@ -82,7 +43,6 @@
     pd.testing.assert_series_equal(result, output_df)
 
 
-<<<<<<< HEAD
 message_dict = {'meta': {'date': ' mar. 22 mai 2018 à 10:20',
                          'from': '  <destinataire@gmail.fr> ',
                          'to': None},
@@ -99,31 +59,6 @@
                                               'tags': 'FOOTER'}]
                                     }
                 }
-=======
-message_dict = {
-    "meta": {
-        "date": " mar. 22 mai 2018 à 10:20",
-        "from": "  <destinataire@gmail.fr> ",
-        "to": None,
-    },
-    "structured_text": {
-        "header": "demande document",
-        "text": [
-            {"part": "Bonjour. ", "tags": "HELLO"},
-            {
-                "part": "Merci de bien vouloir prendre connaissance du document ci-joint",
-                "tags": "BODY",
-            },
-            {"part": "Cordialement,", "tags": "GREETINGS"},
-            {"part": "Votre mutuelle", "tags": "BODY"},
-            {
-                "part": "La visualisation des fichiers PDF nécessite Adobe Reader.",
-                "tags": "FOOTER",
-            },
-        ],
-    },
-}
->>>>>>> 9d391d6c
 
 
 def test_extract_body():
